--- conflicted
+++ resolved
@@ -13,11 +13,8 @@
 -export([delete/2,
          flush/1,
          get/2,
-<<<<<<< HEAD
          get_pools/0,
-=======
          stats/1,
->>>>>>> bb07de16
          remove_all_pools/0,
          set/3,
          set/4,
@@ -170,10 +167,9 @@
     run_in_pool(Poolname, Op).
 
 
-<<<<<<< HEAD
 get_pools() ->
     gen_server:call(?MODULE, get_pools).
-=======
+
 -type stats() :: [{atom(), string()}, ...].
 %% @doc Pool statistics
 -spec stats(pool_name()) -> stats() | {error, term()}.
@@ -190,8 +186,6 @@
             end
     end,
     run_in_pool(Poolname, Op).
-
->>>>>>> bb07de16
 
 %% @doc
 %% Removes all the pools started via start_pool/6. This function is automatically called when this
